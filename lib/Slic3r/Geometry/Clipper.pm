--- conflicted
+++ resolved
@@ -6,12 +6,8 @@
 our @ISA = qw(Exporter);
 our @EXPORT_OK = qw(safety_offset safety_offset_ex offset offset_ex collapse_ex
     diff_ex diff union_ex intersection_ex xor_ex PFT_EVENODD JT_MITER JT_ROUND
-<<<<<<< HEAD
-    JT_SQUARE is_counter_clockwise union);
-=======
     JT_SQUARE is_counter_clockwise union_pt offset2 offset2_ex traverse_pt
-    intersection);
->>>>>>> a94d26b1
+    intersection union);
 
 use Math::Clipper 1.21 qw(:cliptypes :polyfilltypes :jointypes is_counter_clockwise area);
 use Slic3r::Geometry qw(scale);
