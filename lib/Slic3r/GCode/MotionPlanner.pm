package Slic3r::GCode::MotionPlanner;
use Moo;

has 'islands'       => (is => 'ro', required => 1);
has 'no_internal'   => (is => 'ro');
has 'last_crossings'=> (is => 'rw');
has '_inner'        => (is => 'rw', default => sub { [] });  # arrayref of arrayrefs of expolygons
has '_outer'        => (is => 'rw', default => sub { [] });  # arrayref of arrayrefs of polygons
has '_contours_ex'  => (is => 'rw', default => sub { [] });  # arrayref of arrayrefs of expolygons
has '_pointmap'     => (is => 'rw', default => sub { {} });  # { id => $point }
has '_edges'        => (is => 'rw', default => sub { {} });  # node_idx => { node_idx => distance, ... }
has '_crossing_edges' => (is => 'rw', default => sub { {} });  # edge_idx => bool
has '_tolerance'    => (is => 'lazy');

use List::Util qw(first);
use Slic3r::Geometry qw(A B scale epsilon expolygons_polylines_intersection);
use Slic3r::Geometry::Clipper qw(diff_ex offset);

# clearance (in mm) from the perimeters
has '_inner_margin' => (is => 'ro', default => sub { scale 0.5 });
has '_outer_margin' => (is => 'ro', default => sub { scale 2 });

# this factor weigths the crossing of a perimeter 
# vs. the alternative path. a value of 5 means that
# a perimeter will be crossed if the alternative path
# is >= 5x the length of the straight line we could
# follow if we decided to cross the perimeter.
# a nearly-infinite value for this will only permit
# perimeter crossing when there's no alternative path.
use constant CROSSING_FACTOR => 20;

use constant INFINITY => 'inf';

sub _build__tolerance { scale epsilon }

# setup our configuration space
sub BUILD {
    my $self = shift;
    
    my $edges = $self->_edges;
    my $crossing_edges = $self->_crossing_edges;
    
    # simplify islands
    @{$self->islands} = map $_->simplify($self->_inner_margin), @{$self->islands};
    
    # process individual islands
    for my $i (0 .. $#{$self->islands}) {        
        # offset the island inwards to make the boundaries for internal movements
        # so that no motion along external perimeters happens
        $self->_inner->[$i] = $self->no_internal
            ? []
            : $self->islands->[$i]->offset_ex(-$self->_inner_margin);
        
        # offset the island outwards to make the boundaries for external movements
        $self->_outer->[$i] = offset([ $self->islands->[$i]->contour ], $self->_outer_margin);
        
        # if internal motion is enabled, build a set of utility expolygons representing
        # the outer boundaries (as contours) and the inner boundaries (as holes). whenever
        # we jump from a hole to a contour or viceversa, we know we're crossing a perimeter
        if (!$self->no_internal) {
            $self->_contours_ex->[$i] = diff_ex(
                $self->_outer->[$i],
                [ map $_->contour, @{$self->_inner->[$i]} ],
            );
            
            # lines enclosed in inner expolygons are visible
            $self->_add_expolygon($_) for @{ $self->_inner->[$i] };
            
            # lines enclosed in expolygons covering perimeters are visible
            # (but discouraged)
            $self->_add_expolygon($_, 1) for @{ $self->_contours_ex->[$i] };
        }
    }
    
    {
        my @outer = (map @$_, @{$self->_outer});
        my @outer_ex = map Slic3r::ExPolygon->new($_), @outer;  # build ExPolygons for Boost
        
        # lines of outer polygons connect visible points
        for my $i (0 .. $#outer) {
            foreach my $line (@{$outer[$i]->lines}) {
                my $dist = $line->length;
                $edges->{$line->a}{$line->b} = $dist;
                $edges->{$line->b}{$line->a} = $dist;
            }
        }
        
        # lines connecting outer polygons are visible
        for my $i (0 .. $#outer) {
            for my $j (($i+1) .. $#outer) {
                for my $m (0 .. $#{$outer[$i]}) {
                    for my $n (0 .. $#{$outer[$j]}) {
                        my $line = Slic3r::Line->new($outer[$i][$m], $outer[$j][$n]);
<<<<<<< HEAD
                        if (!@{expolygons_polylines_intersection(\@outer_ex, [$line])}) {
=======
                        if (!@{Boost::Geometry::Utils::multi_polygon_multi_linestring_intersection([ map $_->pp, @outer_ex ], [$line->pp])}) {
>>>>>>> e2cb4076
                            # this line does not cross any polygon
                            my $dist = $line->length;
                            $edges->{$outer[$i][$m]}{$outer[$j][$n]} = $dist;
                            $edges->{$outer[$j][$n]}{$outer[$i][$m]} = $dist;
                        }
                    }
                }
            }
        }
    }
    
    # lines connecting inner polygons contours are visible but discouraged
    if (!$self->no_internal) {
        my @inner = (map $_->contour, map @$_, @{$self->_inner});
        my @inner_ex = map Slic3r::ExPolygon->new($_), @inner;  # build ExPolygons for Boost
        for my $i (0 .. $#inner) {
            for my $j (($i+1) .. $#inner) {
                for my $m (0 .. $#{$inner[$i]}) {
                    for my $n (0 .. $#{$inner[$j]}) {
                        my $line = Slic3r::Line->new($inner[$i][$m], $inner[$j][$n]);
<<<<<<< HEAD
                        if (!@{expolygons_polylines_intersection(\@inner_ex, [$line])}) {
=======
                        if (!@{Boost::Geometry::Utils::multi_polygon_multi_linestring_intersection([ map $_->pp, @inner_ex ], [$line->pp])}) {
>>>>>>> e2cb4076
                            # this line does not cross any polygon
                            my $dist = $line->length * CROSSING_FACTOR;
                            $edges->{$inner[$i][$m]}{$inner[$j][$n]} = $dist;
                            $edges->{$inner[$j][$n]}{$inner[$i][$m]} = $dist;
                            $crossing_edges->{$inner[$i][$m]}{$inner[$j][$n]} = 1;
                            $crossing_edges->{$inner[$j][$n]}{$inner[$i][$m]} = 1;
                        }
                    }
                }
            }
        }
    }
    
    $self->_pointmap({
        map +("$_" => $_), 
            (map @$_, map @$_, map @$_, @{$self->_inner}),
            (map @$_, map @$_, @{$self->_outer}),
            (map @$_, map @$_, map @$_, @{$self->_contours_ex}),
    });
    
    if (0) {
        my @lines = ();
        my %lines = ();
        for my $i (keys %{$self->_edges}) {
            for my $j (keys %{$self->_edges->{$i}}) {
                next if $lines{join '_', sort $i, $j};
                push @lines, [ map $self->_pointmap->{$_}, $i, $j ];
                $lines{join '_', sort $i, $j} = 1;
            }
        }
        
        require "Slic3r/SVG.pm";
        Slic3r::SVG::output("space.svg",
            lines           => \@lines,
            points          => [ values %{$self->_pointmap} ],
            no_arrows       => 1,
            expolygons      => $self->islands,
            #red_polygons    => [ map @{$_->holes}, map @$_, @{$self->_inner} ],
            #white_polygons    => [ map @$_, @{$self->_outer} ],
        );
        printf "%d islands\n", scalar @{$self->islands};
        
        eval "use Devel::Size";
        print  "MEMORY USAGE:\n";
        printf "  %-19s = %.1fMb\n", $_, Devel::Size::total_size($self->$_)/1024/1024
            for qw(_inner _outer _contours_ex _pointmap _edges _crossing_edges islands last_crossings);
        printf "  %-19s = %.1fMb\n", 'self', Devel::Size::total_size($self)/1024/1024;
    }
}

# given an expolygon, this subroutine connects all its visible points
sub _add_expolygon {
    my $self = shift;
    my ($expolygon, $crosses_perimeter) = @_;
    
    my $edges = $self->_edges;
    my $crossing_edges = $self->_crossing_edges;
    
    my @points = map @$_, @$expolygon;
    for my $i (0 .. $#points) {
        for my $j (($i+1) .. $#points) {
            my $line = Slic3r::Line->new($points[$i], $points[$j]);
            if ($expolygon->encloses_line($line, $self->_tolerance)) {
                my $dist = $line->length * ($crosses_perimeter ? CROSSING_FACTOR : 1);
                $edges->{$points[$i]}{$points[$j]} = $dist;
                $edges->{$points[$j]}{$points[$i]} = $dist;
                $crossing_edges->{$points[$i]}{$points[$j]} = 1;
                $crossing_edges->{$points[$j]}{$points[$i]} = 1;
            }
        }
    }
}

sub find_node {
    my $self = shift;
    my ($point, $near_to) = @_;
    
    # for optimal pathing, we should check visibility from $point to all $candidates, and then
    # choose the one that is nearest to $near_to among the visible ones; however this is probably too slow
    
    # if we're inside a hole, move to a point on hole;
    {
        my $polygon = first { $_->encloses_point($point) } (map @{$_->holes}, map @$_, @{$self->_inner});
        return $point->nearest_point([ @$polygon ]) if $polygon;
    }
    
    # if we're inside an expolygon move to a point on contour or holes
    {
        my $expolygon = first { $_->encloses_point_quick($point) } (map @$_, @{$self->_inner});
        return $point->nearest_point([ map @$_, @$expolygon ]) if $expolygon;
    }
    
    {
        my $outer_polygon_idx;
        if (!$self->no_internal) {
            # look for an outer expolygon whose contour contains our point
            $outer_polygon_idx = first { first { $_->contour->encloses_point($point) } @{$self->_contours_ex->[$_]} }
                0 .. $#{ $self->_contours_ex };
        } else {
            # # look for an outer expolygon containing our point
            $outer_polygon_idx = first { first { $_->encloses_point($point) } @{$self->_outer->[$_]} }
                0 .. $#{ $self->_outer };
        }
        my $candidates = defined $outer_polygon_idx
            ? [ map @{$_->contour}, @{$self->_inner->[$outer_polygon_idx]} ]
            : [ map @$_, map @$_, @{$self->_outer} ];
        $candidates = [ map @$_, @{$self->_outer->[$outer_polygon_idx]} ]
            if @$candidates == 0;
        return $point->nearest_point($candidates);
    }
}

sub shortest_path {
    my $self = shift;
    my ($from, $to) = @_;
    
    return Slic3r::Polyline->new($from, $to) if !@{$self->islands};
    
    # find nearest nodes
    my $new_from = $self->find_node($from, $to);
    my $new_to = $self->find_node($to, $from);
    
    my $root = "$new_from";
    my $target = "$new_to";
    my $edges = $self->_edges;
    my %dist = map { $_ => INFINITY } keys %$edges;
    $dist{$root} = 0;
    my %prev = map { $_ => undef } keys %$edges;
    my @unsolved = keys %$edges;
    my %crossings = ();  # node_idx => bool
    
    while (@unsolved) {
        # sort unsolved by distance from root
        # using a sorting option that accounts for infinity
        @unsolved = sort {
            $dist{$a} eq INFINITY ? +1 :
            $dist{$b} eq INFINITY ? -1 :
                $dist{$a} <=> $dist{$b};
        } @unsolved;
        
        # we'll solve the closest node
        last if $dist{$unsolved[0]} eq INFINITY;
        my $n = shift @unsolved;
        
        # stop search
        last if $n eq $target;
        
        # now, look at all the nodes connected to n
        foreach my $n2 (keys %{$edges->{$n}}) {
            # .. and find out if any of their estimated distances
	        # can be improved if we go through n
	        if ( ($dist{$n2} eq INFINITY) || ($dist{$n2} > ($dist{$n} + $edges->{$n}{$n2})) ) {
	            $dist{$n2} = $dist{$n} + $edges->{$n}{$n2};
	            $prev{$n2} = $n;
	            $crossings{$n} = 1 if $self->_crossing_edges->{$n}{$n2};
	        }
        }
    }
    
    my @points = ();
    my $crossings = 0;
    {
        my $pointmap = $self->_pointmap;
        my $u = $target;
        while (defined $prev{$u}) {
            unshift @points, $pointmap->{$u};
            $crossings++ if $crossings{$u};
            $u = $prev{$u};
        }
    }
    $self->last_crossings($crossings);
    return Slic3r::Polyline->new($from, $new_from, @points, $to); # @points already includes $new_to
}

1;<|MERGE_RESOLUTION|>--- conflicted
+++ resolved
@@ -91,11 +91,7 @@
                 for my $m (0 .. $#{$outer[$i]}) {
                     for my $n (0 .. $#{$outer[$j]}) {
                         my $line = Slic3r::Line->new($outer[$i][$m], $outer[$j][$n]);
-<<<<<<< HEAD
                         if (!@{expolygons_polylines_intersection(\@outer_ex, [$line])}) {
-=======
-                        if (!@{Boost::Geometry::Utils::multi_polygon_multi_linestring_intersection([ map $_->pp, @outer_ex ], [$line->pp])}) {
->>>>>>> e2cb4076
                             # this line does not cross any polygon
                             my $dist = $line->length;
                             $edges->{$outer[$i][$m]}{$outer[$j][$n]} = $dist;
@@ -116,11 +112,7 @@
                 for my $m (0 .. $#{$inner[$i]}) {
                     for my $n (0 .. $#{$inner[$j]}) {
                         my $line = Slic3r::Line->new($inner[$i][$m], $inner[$j][$n]);
-<<<<<<< HEAD
                         if (!@{expolygons_polylines_intersection(\@inner_ex, [$line])}) {
-=======
-                        if (!@{Boost::Geometry::Utils::multi_polygon_multi_linestring_intersection([ map $_->pp, @inner_ex ], [$line->pp])}) {
->>>>>>> e2cb4076
                             # this line does not cross any polygon
                             my $dist = $line->length * CROSSING_FACTOR;
                             $edges->{$inner[$i][$m]}{$inner[$j][$n]} = $dist;
