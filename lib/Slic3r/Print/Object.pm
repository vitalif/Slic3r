--- conflicted
+++ resolved
@@ -1099,18 +1099,10 @@
             }
             
             # clip such loops to the side oriented towards the object
-<<<<<<< HEAD
             @loops = @{ expolygons_polylines_intersection(
                 offset_ex([ map @$_, @$overhang ], +scale 3),
                 [ map Slic3r::Polygon->new(@$_)->split_at_first_point, @loops ],
             ) };
-=======
-            @loops = map Slic3r::Polyline->new(@$_),
-                @{ Boost::Geometry::Utils::multi_polygon_multi_linestring_intersection(
-                    [ map $_->pp, @{offset_ex([ map @$_, @$overhang ], +scale 3)} ],
-                    [ map Slic3r::Polygon->new(@$_)->split_at_first_point->pp, @loops ],
-                ) };
->>>>>>> f1046590
             
             # add the contact infill area to the interface area
             $contact_infill = offset2(\@loops0, -($contact_loops + 0.5) * $flow->scaled_spacing, +0.5*$flow->scaled_spacing);
