package Slic3r::Print::Object;
use Moo;

use List::Util qw(min sum first);
use Slic3r::ExtrusionPath ':roles';
use Slic3r::Geometry qw(Z PI scale unscale deg2rad rad2deg scaled_epsilon chained_path_points);
<<<<<<< HEAD
use Slic3r::Geometry::Clipper qw(diff diff_ex intersection_ex union_ex offset offset_ex union);
=======
use Slic3r::Geometry::Clipper qw(diff_ex intersection_ex union_ex offset collapse_ex
    offset2 diff intersection);
>>>>>>> 8c74d2f4
use Slic3r::Surface ':types';

has 'print'             => (is => 'ro', weak_ref => 1, required => 1);
has 'input_file'        => (is => 'rw', required => 0);
has 'meshes'            => (is => 'rw', default => sub { [] });  # by region_id
has 'size'              => (is => 'rw', required => 1);
has 'copies'            => (is => 'rw', trigger => 1);  # in scaled coordinates
has 'layers'            => (is => 'rw', default => sub { [] });
has 'support_layers'    => (is => 'rw', default => sub { [] });
has 'layer_height_ranges' => (is => 'rw', default => sub { [] }); # [ z_min, z_max, layer_height ]
has 'fill_maker'        => (is => 'lazy');

sub BUILD {
    my $self = shift;
 	 
    # make layers taking custom heights into account
    my $print_z = my $slice_z = my $height = 0;
    
    # add raft layers
    for my $id (0 .. $Slic3r::Config->raft_layers-1) {
        $height = ($id == 0)
            ? $Slic3r::Config->get_value('first_layer_height')
            : $Slic3r::Config->layer_height;
        
        $print_z += $height;
        
        push @{$self->layers}, Slic3r::Layer->new(
            object  => $self,
            id      => $id,
            height  => $height,
            print_z => scale $print_z,
            slice_z => -1,
        );
    }
    
    # loop until we have at least one layer and the max slice_z reaches the object height
    my $max_z = unscale $self->size->[Z];
    while (!@{$self->layers} || ($slice_z - $height) <= $max_z) {
        my $id = $#{$self->layers} + 1;
        
        # assign the default height to the layer according to the general settings
        $height = ($id == 0)
            ? $Slic3r::Config->get_value('first_layer_height')
            : $Slic3r::Config->layer_height;
        
        # look for an applicable custom range
        if (my $range = first { $_->[0] <= $slice_z && $_->[1] > $slice_z } @{$self->layer_height_ranges}) {
            $height = $range->[2];
        
            # if user set custom height to zero we should just skip the range and resume slicing over it
            if ($height == 0) {
                $slice_z += $range->[1] - $range->[0];
                next;
            }
        }
        
        $print_z += $height;
        $slice_z += $height/2;
        
        ### Slic3r::debugf "Layer %d: height = %s; slice_z = %s; print_z = %s\n", $id, $height, $slice_z, $print_z;
        
        push @{$self->layers}, Slic3r::Layer->new(
            object  => $self,
            id      => $id,
            height  => $height,
            print_z => scale $print_z,
            slice_z => scale $slice_z,
        );
        
        $slice_z += $height/2;   # add the other half layer
    }
}

sub _build_fill_maker {
    my $self = shift;
    return Slic3r::Fill->new(object => $self);
}

# This should be probably moved in Print.pm at the point where we sort Layer objects
sub _trigger_copies {
    my $self = shift;
    return unless @{$self->copies} > 1;
    
    # order copies with a nearest neighbor search
    @{$self->copies} = @{chained_path_points($self->copies)}
}

sub layer_count {
    my $self = shift;
    return scalar @{ $self->layers };
}

sub get_layer_range {
    my $self = shift;
    my ($min_z, $max_z) = @_;
    
    # $min_layer is the uppermost layer having slice_z <= $min_z
    # $max_layer is the lowermost layer having slice_z >= $max_z
    my ($min_layer, $max_layer);

    my ($bottom, $top) = (0, $#{$self->layers});
    while (1) {
        my $mid = $bottom+int(($top - $bottom)/2);
        if ($mid == $top || $mid == $bottom) {
            $min_layer = $mid;
            last;
        }
        if ($self->layers->[$mid]->slice_z >= $min_z) {
            $top = $mid;
        } else {
            $bottom = $mid;
        }
    }
    $top = $#{$self->layers};
    while (1) {
        my $mid = $bottom+int(($top - $bottom)/2);
        if ($mid == $top || $mid == $bottom) {
            $max_layer = $mid;
            last;
        }
        if ($self->layers->[$mid]->slice_z < $max_z) {
            $bottom = $mid;
        } else {
            $top = $mid;
        }
    }
    return ($min_layer, $max_layer);
}

sub bounding_box {
    my $self = shift;
    
    # since the object is aligned to origin, bounding box coincides with size
    return Slic3r::Geometry::bounding_box([ [0,0], $self->size ]);
}

sub slice {
    my $self = shift;
    my %params = @_;
    
    # process facets
    for my $region_id (0 .. $#{$self->meshes}) {
        my $mesh = $self->meshes->[$region_id];  # ignore undef meshes
        
        my $apply_lines = sub {
            my $lines = shift;
            foreach my $layer_id (keys %$lines) {
                my $layerm = $self->layers->[$layer_id]->region($region_id);
                push @{$layerm->lines}, @{$lines->{$layer_id}};
            }
        };
        Slic3r::parallelize(
            disable => ($#{$mesh->facets} < 500),  # don't parallelize when too few facets
            items => [ 0..$#{$mesh->facets} ],
            thread_cb => sub {
                my $q = shift;
                my $result_lines = {};
                while (defined (my $facet_id = $q->dequeue)) {
                    my $lines = $mesh->slice_facet($self, $facet_id);
                    foreach my $layer_id (keys %$lines) {
                        $result_lines->{$layer_id} ||= [];
                        push @{ $result_lines->{$layer_id} }, @{ $lines->{$layer_id} };
                    }
                }
                return $result_lines;
            },
            collect_cb => sub {
                $apply_lines->($_[0]);
            },
            no_threads_cb => sub {
                for (0..$#{$mesh->facets}) {
                    my $lines = $mesh->slice_facet($self, $_);
                    $apply_lines->($lines);
                }
            },
        );
        
        $self->meshes->[$region_id] = undef;  # free memory
    }
    
    # free memory
    $self->meshes(undef);
    
    # remove last layer(s) if empty
    pop @{$self->layers} while @{$self->layers} && (!map @{$_->lines}, @{$self->layers->[-1]->regions});
    die "Invalid or too thin input file: no layers could be generated\n" if !@{$self->layers};
    
    foreach my $layer (@{ $self->layers }) {
        # make sure all layers contain layer region objects for all regions
        $layer->region($_) for 0 .. ($self->print->regions_count-1);
        
        Slic3r::debugf "Making surfaces for layer %d (slice z = %f):\n",
            $layer->id, unscale $layer->slice_z if $Slic3r::debug;
        
        # layer currently has many lines representing intersections of
        # model facets with the layer plane. there may also be lines
        # that we need to ignore (for example, when two non-horizontal
        # facets share a common edge on our plane, we get a single line;
        # however that line has no meaning for our layer as it's enclosed
        # inside a closed polyline)
        
        # build surfaces from sparse lines
        foreach my $layerm (@{$layer->regions}) {
            my ($slicing_errors, $loops) = Slic3r::TriangleMesh::make_loops($layerm->lines);
            $layer->slicing_errors(1) if $slicing_errors;
            $layerm->make_surfaces($loops);
            
            # free memory
            $layerm->lines(undef);
        }
        
        # merge all regions' slices to get islands
        $layer->make_slices;
    }
    
    # detect slicing errors
    my $warning_thrown = 0;
    for my $i (0 .. $#{$self->layers}) {
        my $layer = $self->layers->[$i];
        next unless $layer->slicing_errors;
        if (!$warning_thrown) {
            warn "The model has overlapping or self-intersecting facets. I tried to repair it, "
                . "however you might want to check the results or repair the input file and retry.\n";
            $warning_thrown = 1;
        }
        
        # try to repair the layer surfaces by merging all contours and all holes from
        # neighbor layers
        Slic3r::debugf "Attempting to repair layer %d\n", $i;
        
        foreach my $region_id (0 .. $#{$layer->regions}) {
            my $layerm = $layer->region($region_id);
            
            my (@upper_surfaces, @lower_surfaces);
            for (my $j = $i+1; $j <= $#{$self->layers}; $j++) {
                if (!$self->layers->[$j]->slicing_errors) {
                    @upper_surfaces = @{$self->layers->[$j]->region($region_id)->slices};
                    last;
                }
            }
            for (my $j = $i-1; $j >= 0; $j--) {
                if (!$self->layers->[$j]->slicing_errors) {
                    @lower_surfaces = @{$self->layers->[$j]->region($region_id)->slices};
                    last;
                }
            }
            
            my $union = union_ex([
                map $_->expolygon->contour, @upper_surfaces, @lower_surfaces,
            ]);
            my $diff = diff_ex(
                [ map @$_, @$union ],
                [ map $_->expolygon->holes, @upper_surfaces, @lower_surfaces, ],
            );
            
            @{$layerm->slices} = map Slic3r::Surface->new
                (expolygon => $_, surface_type => S_TYPE_INTERNAL),
                @$diff;
        }
            
        # update layer slices after repairing the single regions
        $layer->make_slices;
    }
    
    # remove empty layers from bottom
    my $first_object_layer_id = $Slic3r::Config->raft_layers;
    while (@{$self->layers} && !@{$self->layers->[$first_object_layer_id]->slices} && !map @{$_->thin_walls}, @{$self->layers->[$first_object_layer_id]->regions}) {
        splice @{$self->layers}, $first_object_layer_id, 1;
        for (my $i = $first_object_layer_id; $i <= $#{$self->layers}; $i++) {
            $self->layers->[$i]->id($i);
        }
    }
    
    warn "No layers were detected. You might want to repair your STL file and retry.\n"
        if !@{$self->layers};
}

sub make_perimeters {
    my $self = shift;
    
    # compare each layer to the one below, and mark those slices needing
    # one additional inner perimeter, like the top of domed objects-
    
    # this algorithm makes sure that at least one perimeter is overlapping
    # but we don't generate any extra perimeter if fill density is zero, as they would be floating
    # inside the object - infill_only_where_needed should be the method of choice for printing
    # hollow objects
    if ($Slic3r::Config->extra_perimeters && $Slic3r::Config->perimeters > 0 && $Slic3r::Config->fill_density > 0) {
        for my $region_id (0 .. ($self->print->regions_count-1)) {
            for my $layer_id (0 .. $self->layer_count-2) {
                my $layerm          = $self->layers->[$layer_id]->regions->[$region_id];
                my $upper_layerm    = $self->layers->[$layer_id+1]->regions->[$region_id];
                my $perimeter_spacing       = $layerm->perimeter_flow->scaled_spacing;
                
                my $overlap = $perimeter_spacing;  # one perimeter
                
                my $diff = diff(
                    [ offset([ map @{$_->expolygon}, @{$layerm->slices} ], -($Slic3r::Config->perimeters * $perimeter_spacing)) ],
                    [ offset([ map @{$_->expolygon}, @{$upper_layerm->slices} ], -$overlap) ],
                );
                next if !@$diff;
                # if we need more perimeters, $diff should contain a narrow region that we can collapse
                
                $diff = diff(
                    $diff,
                    [ offset2($diff, -$perimeter_spacing, +$perimeter_spacing) ],
                    1,
                );
                next if !@$diff;
                # diff contains the collapsed area
                
                foreach my $slice (@{$layerm->slices}) {
                    my $extra_perimeters = 0;
                    CYCLE: while (1) {
                        # compute polygons representing the thickness of the hypotetical new internal perimeter
                        # of our slice
                        $extra_perimeters++;
                        my $hypothetical_perimeter = diff(
                            [ offset($slice->expolygon, -($perimeter_spacing * ($Slic3r::Config->perimeters + $extra_perimeters-1))) ],
                            [ offset($slice->expolygon, -($perimeter_spacing * ($Slic3r::Config->perimeters + $extra_perimeters))) ],
                        );
                        last CYCLE if !@$hypothetical_perimeter;  # no extra perimeter is possible
                        
                        # only add the perimeter if there's an intersection with the collapsed area
                        last CYCLE if !@{ intersection($diff, $hypothetical_perimeter) };
                        Slic3r::debugf "  adding one more perimeter at layer %d\n", $layer_id;
                        $slice->extra_perimeters($extra_perimeters);
                    }
                }
            }
        }
    }
    
    Slic3r::parallelize(
        items => sub { 0 .. ($self->layer_count-1) },
        thread_cb => sub {
            my $q = shift;
            $Slic3r::Geometry::Clipper::clipper = Math::Clipper->new;
            my $result = {};
            while (defined (my $layer_id = $q->dequeue)) {
                my $layer = $self->layers->[$layer_id];
                $layer->make_perimeters;
                $result->{$layer_id} ||= {};
                foreach my $region_id (0 .. $#{$layer->regions}) {
                    my $layerm = $layer->regions->[$region_id];
                    $result->{$layer_id}{$region_id} = {
                        perimeters      => $layerm->perimeters,
                        fill_surfaces   => $layerm->fill_surfaces,
                        thin_fills      => $layerm->thin_fills,
                    };
                }
            }
            return $result;
        },
        collect_cb => sub {
            my $result = shift;
            foreach my $layer_id (keys %$result) {
                foreach my $region_id (keys %{$result->{$layer_id}}) {
                    $self->layers->[$layer_id]->regions->[$region_id]->$_($result->{$layer_id}{$region_id}{$_})
                        for qw(perimeters fill_surfaces thin_fills);
                }
            }
        },
        no_threads_cb => sub {
            $_->make_perimeters for @{$self->layers};
        },
    );
}

sub detect_surfaces_type {
    my $self = shift;
    Slic3r::debugf "Detecting solid surfaces...\n";
    
    # prepare a reusable subroutine to make surface differences
    my $surface_difference = sub {
        my ($subject_surfaces, $clip_surfaces, $result_type, $layerm) = @_;
        my $expolygons = diff_ex(
            [ map @$_, @$subject_surfaces ],
            [ map @$_, @$clip_surfaces ],
            1,
        );
        return map Slic3r::Surface->new(expolygon => $_, surface_type => $result_type),
            grep $_->is_printable($layerm->perimeter_flow->scaled_width),
            @$expolygons;
    };
    
    for my $region_id (0 .. ($self->print->regions_count-1)) {
        for my $i (0 .. ($self->layer_count-1)) {
            my $layerm = $self->layers->[$i]->regions->[$region_id];
            
            # comparison happens against the *full* slices (considering all regions)
            my $upper_layer = $self->layers->[$i+1];
            my $lower_layer = $i > 0 ? $self->layers->[$i-1] : undef;
            
            my (@bottom, @top, @internal) = ();
            
            # find top surfaces (difference between current surfaces
            # of current layer and upper one)
            if ($upper_layer) {
                @top = $surface_difference->(
                    [ map $_->expolygon, @{$layerm->slices} ],
                    $upper_layer->slices,
                    S_TYPE_TOP,
                    $layerm,
                );
            } else {
                # if no upper layer, all surfaces of this one are solid
                @top = @{$layerm->slices};
                $_->surface_type(S_TYPE_TOP) for @top;
            }
            
            # find bottom surfaces (difference between current surfaces
            # of current layer and lower one)
            if ($lower_layer) {
                # lower layer's slices are already Surface objects
                @bottom = $surface_difference->(
                    [ map $_->expolygon, @{$layerm->slices} ],
                    $lower_layer->slices,
                    S_TYPE_BOTTOM,
                    $layerm,
                );
            } else {
                # if no lower layer, all surfaces of this one are solid
                @bottom = @{$layerm->slices};
                $_->surface_type(S_TYPE_BOTTOM) for @bottom;
            }
            
            # now, if the object contained a thin membrane, we could have overlapping bottom
            # and top surfaces; let's do an intersection to discover them and consider them
            # as bottom surfaces (to allow for bridge detection)
            if (@top && @bottom) {
                my $overlapping = intersection_ex([ map $_->p, @top ], [ map $_->p, @bottom ]);
                Slic3r::debugf "  layer %d contains %d membrane(s)\n", $layerm->id, scalar(@$overlapping);
                @top = $surface_difference->([map $_->expolygon, @top], $overlapping, S_TYPE_TOP, $layerm);
            }
            
            # find internal surfaces (difference between top/bottom surfaces and others)
            @internal = $surface_difference->(
                [ map $_->expolygon, @{$layerm->slices} ],
                [ map $_->expolygon, @top, @bottom ],
                S_TYPE_INTERNAL,
                $layerm,
            );
            
            # save surfaces to layer
            @{$layerm->slices} = (@bottom, @top, @internal);
            
            Slic3r::debugf "  layer %d has %d bottom, %d top and %d internal surfaces\n",
                $layerm->id, scalar(@bottom), scalar(@top), scalar(@internal);
        }
        
        # clip surfaces to the fill boundaries
        foreach my $layer (@{$self->layers}) {
            my $layerm = $layer->regions->[$region_id];
            my $fill_boundaries = [ map @$_, @{$layerm->fill_surfaces} ];
            @{$layerm->fill_surfaces} = ();
            foreach my $surface (@{$layerm->slices}) {
                my $intersection = intersection_ex(
                    [ $surface->p ],
                    $fill_boundaries,
                );
                push @{$layerm->fill_surfaces}, map Slic3r::Surface->new
                    (expolygon => $_, surface_type => $surface->surface_type),
                    @$intersection;
            }
        }
    }
}

sub clip_fill_surfaces {
    my $self = shift;
    return unless $Slic3r::Config->infill_only_where_needed;
    
    # We only want infill under ceilings; this is almost like an
    # internal support material.
    
    my $additional_margin = scale 3;
    
    my @overhangs = ();
    for my $layer_id (reverse 0..$#{$self->layers}) {
        my $layer = $self->layers->[$layer_id];
        
        # clip this layer's internal surfaces to @overhangs
        foreach my $layerm (@{$layer->regions}) {
            my @new_internal = map Slic3r::Surface->new(
                    expolygon       => $_,
                    surface_type    => S_TYPE_INTERNAL,
                ),
                @{intersection_ex(
                    [ map @$_, @overhangs ],
                    [ map @{$_->expolygon}, grep $_->surface_type == S_TYPE_INTERNAL, @{$layerm->fill_surfaces} ],
                )};
            @{$layerm->fill_surfaces} = (
                @new_internal,
                (grep $_->surface_type != S_TYPE_INTERNAL, @{$layerm->fill_surfaces}),
            );
        }
        
        # get this layer's overhangs
        if ($layer_id > 0) {
            my $lower_layer = $self->layers->[$layer_id-1];
            # loop through layer regions so that we can use each region's
            # specific overhang width
            foreach my $layerm (@{$layer->regions}) {
                my $overhang_width = $layerm->overhang_width;
                # we want to support any solid surface, not just tops
                # (internal solids might have been generated)
                push @overhangs, map $_->offset_ex($additional_margin), @{intersection_ex(
                    [ map @{$_->expolygon}, grep $_->surface_type != S_TYPE_INTERNAL, @{$layerm->fill_surfaces} ],
                    [ map @$_, map $_->offset_ex(-$overhang_width), @{$lower_layer->slices} ],
                )};
            }
        }
    }
}

sub bridge_over_infill {
    my $self = shift;
    return if $Slic3r::Config->fill_density == 1;
    
    for my $layer_id (1..$#{$self->layers}) {
        my $layer       = $self->layers->[$layer_id];
        my $lower_layer = $self->layers->[$layer_id-1];
        
        foreach my $layerm (@{$layer->regions}) {
            # compute the areas needing bridge math 
            my @internal_solid = grep $_->surface_type == S_TYPE_INTERNALSOLID, @{$layerm->fill_surfaces};
            my @lower_internal = grep $_->surface_type == S_TYPE_INTERNAL, map @{$_->fill_surfaces}, @{$lower_layer->regions};
            my $to_bridge = intersection_ex(
                [ map $_->p, @internal_solid ],
                [ map $_->p, @lower_internal ],
            );
            next unless @$to_bridge;
            Slic3r::debugf "Bridging %d internal areas at layer %d\n", scalar(@$to_bridge), $layer_id;
            
            # build the new collection of fill_surfaces
            {
                my @new_surfaces = grep $_->surface_type != S_TYPE_INTERNALSOLID, @{$layerm->fill_surfaces};
                push @new_surfaces, map Slic3r::Surface->new(
                        expolygon       => $_,
                        surface_type    => S_TYPE_INTERNALBRIDGE,
                    ), @$to_bridge;
                push @new_surfaces, map Slic3r::Surface->new(
                        expolygon       => $_,
                        surface_type    => S_TYPE_INTERNALSOLID,
                    ), @{diff_ex(
                        [ map $_->p, @internal_solid ],
                        [ map @$_, @$to_bridge ],
                        1,
                    )};
                @{$layerm->fill_surfaces} = @new_surfaces;
            }
            
            # exclude infill from the layers below if needed
            # see discussion at https://github.com/alexrj/Slic3r/issues/240
            # Update: do not exclude any infill. Sparse infill is able to absorb the excess material.
            if (0) {
                my $excess = $layerm->extruders->{infill}->bridge_flow->width - $layerm->height;
                for (my $i = $layer_id-1; $excess >= $self->layers->[$i]->height; $i--) {
                    Slic3r::debugf "  skipping infill below those areas at layer %d\n", $i;
                    foreach my $lower_layerm (@{$self->layers->[$i]->regions}) {
                        my @new_surfaces = ();
                        # subtract the area from all types of surfaces
                        foreach my $group (Slic3r::Surface->group(@{$lower_layerm->fill_surfaces})) {
                            push @new_surfaces, map $group->[0]->clone(expolygon => $_),
                                @{diff_ex(
                                    [ map $_->p, @$group ],
                                    [ map @$_, @$to_bridge ],
                                )};
                            push @new_surfaces, map Slic3r::Surface->new(
                                expolygon       => $_,
                                surface_type    => S_TYPE_INTERNALVOID,
                            ), @{intersection_ex(
                                [ map $_->p, @$group ],
                                [ map @$_, @$to_bridge ],
                            )};
                        }
                        @{$lower_layerm->fill_surfaces} = @new_surfaces;
                    }
                    
                    $excess -= $self->layers->[$i]->height;
                }
            }
        }
    }
}

sub discover_horizontal_shells {
    my $self = shift;
    
    Slic3r::debugf "==> DISCOVERING HORIZONTAL SHELLS\n";
    
    for my $region_id (0 .. ($self->print->regions_count-1)) {
        for (my $i = 0; $i < $self->layer_count; $i++) {
            my $layerm = $self->layers->[$i]->regions->[$region_id];
            
            if ($Slic3r::Config->solid_infill_every_layers && ($i % $Slic3r::Config->solid_infill_every_layers) == 0) {
                $_->surface_type(S_TYPE_INTERNALSOLID)
                    for grep $_->surface_type == S_TYPE_INTERNAL, @{$layerm->fill_surfaces};
            }
            
            foreach my $type (S_TYPE_TOP, S_TYPE_BOTTOM) {
                # find slices of current type for current layer
                # get both slices and fill_surfaces before the former contains the perimeters area
                # and the latter contains the enlarged external surfaces
                my $solid = [ map $_->expolygon, grep $_->surface_type == $type, @{$layerm->slices}, @{$layerm->fill_surfaces} ];
                next if !@$solid;
                Slic3r::debugf "Layer %d has %s surfaces\n", $i, ($type == S_TYPE_TOP ? 'top' : 'bottom');
                
                my $solid_layers = ($type == S_TYPE_TOP)
                    ? $Slic3r::Config->top_solid_layers
                    : $Slic3r::Config->bottom_solid_layers;
                for (my $n = $type == S_TYPE_TOP ? $i-1 : $i+1; 
                        abs($n - $i) <= $solid_layers-1; 
                        $type == S_TYPE_TOP ? $n-- : $n++) {
                    
                    next if $n < 0 || $n >= $self->layer_count;
                    Slic3r::debugf "  looking for neighbors on layer %d...\n", $n;
                    
                    my @neighbor_fill_surfaces = @{$self->layers->[$n]->regions->[$region_id]->fill_surfaces};
                    
                    # find intersection between neighbor and current layer's surfaces
                    # intersections have contours and holes
                    my $new_internal_solid = intersection_ex(
                        [ map @$_, @$solid ],
                        [ map $_->p, grep { $_->surface_type == S_TYPE_INTERNAL || $_->surface_type == S_TYPE_INTERNALSOLID } @neighbor_fill_surfaces ],
                        undef, 1,
                    );
                    next if !@$new_internal_solid;
                    
                    # make sure the new internal solid is wide enough, as it might get collapsed when
                    # spacing is added in Fill.pm
                    {
                        my $margin = 3 * $layerm->solid_infill_flow->scaled_width; # require at least this size
                        my $too_narrow = diff_ex(
                            [ map @$_, @$new_internal_solid ],
                            [ offset([ offset([ map @$_, @$new_internal_solid ], -$margin) ], +$margin) ],
                            1,
                        );
                        
                        # if some parts are going to collapse, let's grow them and add the extra area to the neighbor layer
                        # as well as to our original surfaces so that we support this additional area in the next shell too
                        if (@$too_narrow) {
                            # consider the actual fill area
                            my @fill_boundaries = $Slic3r::Config->fill_density > 0
                                ? @neighbor_fill_surfaces
                                : grep $_->surface_type != S_TYPE_INTERNAL, @neighbor_fill_surfaces;
                            
                            # make sure our grown surfaces don't exceed the fill area
                            my @grown = map @$_, @{intersection_ex(
                                [ offset([ map @$_, @$too_narrow ], +$margin) ],
                                [ map $_->p, @fill_boundaries ],
                            )};
                            $new_internal_solid = union_ex([ @grown, (map @$_, @$new_internal_solid) ]);
                            $solid = union_ex([ @grown, (map @$_, @$solid) ]);
                        }
                    }
                    
                    # internal-solid are the union of the existing internal-solid surfaces
                    # and new ones
                    my $internal_solid = union_ex([
                        ( map $_->p, grep $_->surface_type == S_TYPE_INTERNALSOLID, @neighbor_fill_surfaces ),
                        ( map @$_, @$new_internal_solid ),
                    ]);
                    
                    # subtract intersections from layer surfaces to get resulting internal surfaces
                    my $internal = diff_ex(
                        [ map $_->p, grep $_->surface_type == S_TYPE_INTERNAL, @neighbor_fill_surfaces ],
                        [ map @$_, @$internal_solid ],
                        1,
                    );
                    Slic3r::debugf "    %d internal-solid and %d internal surfaces found\n",
                        scalar(@$internal_solid), scalar(@$internal);
                    
                    # assign resulting internal surfaces to layer
                    my $neighbor_fill_surfaces = $self->layers->[$n]->regions->[$region_id]->fill_surfaces;
                    @$neighbor_fill_surfaces = ();
                    push @$neighbor_fill_surfaces, Slic3r::Surface->new
                        (expolygon => $_, surface_type => S_TYPE_INTERNAL)
                        for @$internal;
                    
                    # assign new internal-solid surfaces to layer
                    push @$neighbor_fill_surfaces, Slic3r::Surface->new
                        (expolygon => $_, surface_type => S_TYPE_INTERNALSOLID)
                        for @$internal_solid;
                    
                    # assign top and bottom surfaces to layer
                    foreach my $s (Slic3r::Surface->group(grep { $_->surface_type == S_TYPE_TOP || $_->surface_type == S_TYPE_BOTTOM } @neighbor_fill_surfaces)) {
                        my $solid_surfaces = diff_ex(
                            [ map $_->p, @$s ],
                            [ map @$_, @$internal_solid, @$internal ],
                            1,
                        );
                        push @$neighbor_fill_surfaces, $s->[0]->clone(expolygon => $_)
                            for @$solid_surfaces;
                    }
                }
            }
        }
    }
}

# combine fill surfaces across layers
sub combine_infill {
    my $self = shift;
    return unless $Slic3r::Config->infill_every_layers > 1 && $Slic3r::Config->fill_density > 0;
    my $every = $Slic3r::Config->infill_every_layers;
    
    my $layer_count = $self->layer_count;
    my @layer_heights = map $self->layers->[$_]->height, 0 .. $layer_count-1;
    
    for my $region_id (0 .. ($self->print->regions_count-1)) {
        # limit the number of combined layers to the maximum height allowed by this regions' nozzle
        my $nozzle_diameter = $self->print->regions->[$region_id]->extruders->{infill}->nozzle_diameter;
        
        # define the combinations
        my @combine = ();   # layer_id => thickness in layers
        {
            my $current_height = my $layers = 0;
            for my $layer_id (1 .. $#layer_heights) {
                my $height = $self->layers->[$layer_id]->height;
                
                if ($current_height + $height >= $nozzle_diameter || $layers >= $every) {
                    $combine[$layer_id-1] = $layers;
                    $current_height = $layers = 0;
                }
                
                $current_height += $height;
                $layers++;
            }
        }
        
        # skip bottom layer
        for my $layer_id (1 .. $#combine) {
            next unless ($combine[$layer_id] // 1) > 1;
            my @layerms = map $self->layers->[$_]->regions->[$region_id],
                ($layer_id - ($combine[$layer_id]-1) .. $layer_id);
            
            # process internal and internal-solid infill separately
            for my $type (S_TYPE_INTERNAL, S_TYPE_INTERNALSOLID) {
                # we need to perform a multi-layer intersection, so let's split it in pairs
                
                # initialize the intersection with the candidates of the lowest layer
                my $intersection = [ map $_->expolygon, grep $_->surface_type == $type, @{$layerms[0]->fill_surfaces} ];
                
                # start looping from the second layer and intersect the current intersection with it
                for my $layerm (@layerms[1 .. $#layerms]) {
                    $intersection = intersection_ex(
                        [ map @$_, @$intersection ],
                        [ map @{$_->expolygon}, grep $_->surface_type == $type, @{$layerm->fill_surfaces} ],
                    );
                }
                
                my $area_threshold = $layerms[0]->infill_area_threshold;
                @$intersection = grep $_->area > $area_threshold, @$intersection;
                next if !@$intersection;
                Slic3r::debugf "  combining %d %s regions from layers %d-%d\n",
                    scalar(@$intersection),
                    ($type == S_TYPE_INTERNAL ? 'internal' : 'internal-solid'),
                    $layer_id-($every-1), $layer_id;
                
                # $intersection now contains the regions that can be combined across the full amount of layers
                # so let's remove those areas from all layers
                
                 my @intersection_with_clearance = map $_->offset(
                       $layerms[-1]->solid_infill_flow->scaled_width    / 2
                     + $layerms[-1]->perimeter_flow->scaled_width / 2
                     # Because fill areas for rectilinear and honeycomb are grown 
                     # later to overlap perimeters, we need to counteract that too.
                     + (($type == S_TYPE_INTERNALSOLID || $Slic3r::Config->fill_pattern =~ /(rectilinear|honeycomb)/)
                       ? $layerms[-1]->solid_infill_flow->scaled_width * &Slic3r::INFILL_OVERLAP_OVER_SPACING
                       : 0)
                     ), @$intersection;

                
                foreach my $layerm (@layerms) {
                    my @this_type   = grep $_->surface_type == $type, @{$layerm->fill_surfaces};
                    my @other_types = grep $_->surface_type != $type, @{$layerm->fill_surfaces};
                    
                    my @new_this_type = map Slic3r::Surface->new(expolygon => $_, surface_type => $type),
                        @{diff_ex(
                            [ map @{$_->expolygon}, @this_type ],
                            [ @intersection_with_clearance ],
                        )};
                    
                    # apply surfaces back with adjusted depth to the uppermost layer
                    if ($layerm->id == $layer_id) {
                        push @new_this_type,
                            map Slic3r::Surface->new(
                                expolygon        => $_,
                                surface_type     => $type,
                                thickness        => sum(map $_->height, @layerms),
                                thickness_layers => scalar(@layerms),
                            ),
                            @$intersection;
                    } else {
                        # save void surfaces
                        push @this_type,
                            map Slic3r::Surface->new(expolygon => $_, surface_type => S_TYPE_INTERNALVOID),
                            @{intersection_ex(
                                [ map @{$_->expolygon}, @this_type ],
                                [ @intersection_with_clearance ],
                            )};
                    }
                    
                    @{$layerm->fill_surfaces} = (@new_this_type, @other_types);
                }
            }
        }
    }
}
my $generated = 0;
sub generate_support_material {
    my $self = shift;
    return if $self->layer_count < 2;
    return if $generated;  # TODO: ugly temporary hack
    $generated = 1;
    
    my $margin      = scale 5;
    my @margin_steps = (scale 1, scale 1, scale 1, scale 1, scale 1);
    my $keep_margin = scale 3;
    my $threshold_rad;
    if ($Slic3r::Config->support_material_threshold) {
        $threshold_rad = deg2rad($Slic3r::Config->support_material_threshold + 1);  # +1 makes the threshold inclusive
        Slic3r::debugf "Threshold angle = %d°\n", rad2deg($threshold_rad);
    }
    
    # Move down?
    my $flow            = $self->print->support_material_flow;
    my $circle_distance = 5 * $flow->scaled_width;
    my $circle;
    {
        # TODO: make sure teeth between circles are compatible with support material flow
        my $r = 1.5 * $flow->scaled_width;
        $circle = Slic3r::Polygon->new([ map [ $r * cos $_, $r * sin $_ ], (5*PI/3, 4*PI/3, PI, 2*PI/3, PI/3, 0) ]);
    }
    my $pattern_spacing = ($Slic3r::Config->support_material_spacing > $flow->spacing)
        ? $Slic3r::Config->support_material_spacing
        : $flow->spacing;
    
    # determine contact areas
    my @contact_z = ();
    my %contact  = ();  # contact_z => [ polygons ]
    my %overhang = ();  # contact_z => [ expolygons ] - this stores the actual overhang supported by each contact layer
    for my $layer_id (1 .. $#{$self->layers}) {
        my $layer = $self->layers->[$layer_id];
        my $lower_layer = $self->layers->[$layer_id-1];
        
        # detect contact areas needed to support this layer
        my (@overhang, @contact) = ();
        foreach my $layerm (@{$layer->regions}) {
            my $fw = $layerm->perimeter_flow->scaled_width;
            my $diff;
            
            # If a threshold angle was specified, use a different logic for detecting overhangs.
            if (defined $threshold_rad) {
                my $d = scale $lower_layer->height * ((cos $threshold_rad) / (sin $threshold_rad));
                $diff = diff(
                    [ offset([ map $_->p, @{$layerm->slices} ], -$d) ],
                    [ map @$_, @{$lower_layer->slices} ],
                );
                $diff = diff(
                    [ offset($diff, $d - $fw/2) ],
                    [ map @$_, @{$lower_layer->slices} ],
                );
            } else {
                $diff = diff(
                    [ offset([ map $_->p, @{$layerm->slices} ], -$fw/2) ],
                    [ map @$_, @{$lower_layer->slices} ],
                );
                # $diff now contains the ring or stripe comprised between the boundary of 
                # lower slices and the centerline of the last perimeter in this overhanging layer.
            }
            
            next if !@$diff;
            push @overhang, @{union_ex($diff)};
            
            # Let's define the required contact area by using a max gap of half the upper 
            # extrusion width.
            {
                my @slices_margin = offset([ map @$_, @{$lower_layer->slices} ], $fw/2);
                for ($fw/2, @margin_steps) {
                    $diff = diff(
                        [ offset($diff, $_) ],
                        [ @slices_margin ],
                    );
                }
            }
            push @contact, @$diff;
        }
        next if !@contact;
        
        # now apply the contact areas to the layer were they need to be made
        {
            # get the average nozzle diameter used on this layer
            my @nozzle_diameters = map $_->nozzle_diameter,
                map { $_->perimeter_flow, $_->solid_infill_flow }
                @{$layer->regions};
            my $nozzle_diameter = sum(@nozzle_diameters)/@nozzle_diameters;
            
            my $contact_z = unscale($layer->print_z) - $nozzle_diameter;
            ###$contact_z = unscale($layer->print_z) - $layer->height;
            push @contact_z, $contact_z;
            $contact{$contact_z}  = [ @contact ];
            $overhang{$contact_z} = [ @overhang ];
        }
    }
    
    # determine layer height for any non-contact layer
    my $support_material_height = $flow->nozzle_diameter * 0.75;
    
    # generate additional layers according to such max height
    my @support_layers = @contact_z;
    for (my $i = $#support_layers; $i >= 0; $i--) {
        # enforce first layer height
        if (($i == 0 && $support_layers[$i] > $support_material_height + $Slic3r::Config->first_layer_height)
            || ($support_layers[$i] - $support_layers[$i-1] > $support_material_height)) {
            splice @support_layers, $i, 0, ($support_layers[$i] - $support_material_height);
            $i++;
        }
    }
    
    # Let's now determine shells (interface layers) and normal support below them.
    my %interface = ();  # layer_id => [ polygons ]
    my %support   = ();  # layer_id => [ polygons ]
    for my $layer_id (0 .. $#support_layers) {
        my $this = $contact{$support_layers[$layer_id]} || [];
        # count contact layer as interface layer
        for (my $i = $layer_id; $i >= 0 && $i > $layer_id-$Slic3r::Config->support_material_interface_layers; $i--) {
            my $layer = $self->layers->[$i];
            
            # Compute interface area on this layer as diff of upper contact area
            # (or upper interface area) and layer slices.
            # This diff is responsible of the contact between support material and
            # the top surfaces of the object. We should probably offset the layer 
            # slices before performing the diff, but this needs investigation.
            $this = $interface{$i} = diff(
                [
                    @$this,
                    @{ $interface{$i} || [] },
                ],
                [
                    #(map @$_, @{$layer->slices}),
                ],
            );
        }
        
        # determine what layers does our support belong to
        for (my $i = $layer_id-$Slic3r::Config->support_material_interface_layers; $i >= 0; $i--) {
            my $layer = $self->layers->[$i];
            
            # Compute support area on this layer as diff of upper support area
            # and layer slices.
            $this = $support{$i} = diff(
                [
                    @$this,
                    @{ $support{$i} || [] },
                ],
                [
                    #(map @$_, @{$layer->slices}),
                    @{ $interface{$i} || [] },
                ],
            );
        }
    }
    
    push @{$self->support_layers}, map Slic3r::Layer->new(
        object  => $self,
        id      => $_,
        height  => ($_ == 0) ? $support_layers[$_] : ($support_layers[$_] - $support_layers[$_-1]),
        print_z => scale $support_layers[$_],
        slice_z => -1,
        slices  => [],
    ), 0 .. $#support_layers;

    Slic3r::debugf "Generating patterns\n";
    
    # prepare fillers
    my $pattern = $Slic3r::Config->support_material_pattern;
    my @angles = ($Slic3r::Config->support_material_angle);
    if ($pattern eq 'rectilinear-grid') {
        $pattern = 'rectilinear';
        push @angles, $angles[0] + 90;
    }
    
    my %fillers = (
        interface   => $self->fill_maker->filler('rectilinear'),
        support     => $self->fill_maker->filler($pattern),
    );
    
    my $interface_angle = $Slic3r::Config->support_material_angle + 90;
    my $interface_spacing = $Slic3r::Config->support_material_interface_spacing + $flow->spacing;
    my $interface_density = $interface_spacing == 0 ? 1 : $flow->spacing / $interface_spacing;
    my $support_spacing = $Slic3r::Config->support_material_spacing + $flow->spacing;
    my $support_density = $support_spacing == 0 ? 1 : $flow->spacing / $support_spacing;
    
    my $process_layer = sub {
        my ($layer_id) = @_;
        my $layer = $self->support_layers->[$layer_id];
        
        my $result = { interface => [], support => [] };
        
        # contact
        if (0 && $contact{$layer_id} && @{$contact{$layer_id}}) {
            # find centerline of the external loop of the contours
            my @external_loops = offset([ map @$_, @{$contact{$layer_id}} ], -$flow->scaled_width/2);
            
            # apply a pattern to the loop
            my @loops;
            {
                my @positions = map Slic3r::Polygon->new($_)->split_at_first_point->regular_points($circle_distance), @external_loops;
                @loops = @{diff(
                    [ @external_loops ],
                    [ map $circle->clone->translate(@$_), @positions ],
                )};
            }
            
            # make a second loop
            push @loops, offset(
                [ offset([ @loops ], -1.5*$flow->scaled_spacing) ], 
                +0.5*$flow->scaled_spacing,
            );
            
            # clip such loops to the side oriented towards the object
            @loops = @{ Boost::Geometry::Utils::multi_polygon_multi_linestring_intersection(
                [ offset_ex([ map @$_, @{$overhang{$layer_id}} ], +$keep_margin) ],
                [ map Slic3r::Polygon->new($_)->split_at_first_point, @loops ],
            ) };
            
            # transform loops into ExtrusionPath objects
            @loops = map Slic3r::ExtrusionPath->pack(
                polyline        => Slic3r::Polyline->new(@$_),
                role            => EXTR_ROLE_SUPPORTMATERIAL,
                height          => $layer->support_material_contact_height,
                flow_spacing    => $flow->spacing,
            ), @loops;
            
            # subtract such paths from the contact area to detect the remaining part
            my $to_infill = diff_ex(
                [ @external_loops ],
                [ map $_->unpack->polyline->grow($flow->scaled_width), @loops ],
            );
            
            # fill the interior
            $fillers{interface}->angle($interface_angle);
            
            my @paths = ();
            foreach my $expolygon (@$to_infill) {
                my @p = $fillers{interface}->fill_surface(
                    Slic3r::Surface->new(expolygon => $expolygon),
                    density         => $interface_density,
                    flow_spacing    => $flow->spacing,
                );
                my $params = shift @p;
                
                push @paths, map Slic3r::ExtrusionPath->new(
                    polyline        => Slic3r::Polyline->new(@$_),
                    role            => EXTR_ROLE_SUPPORTMATERIAL,
                    height          => $layer->support_material_contact_height,
                    flow_spacing    => $params->{flow_spacing},
                ), @p;
            }
            
            $result->{contact} = [ @loops, @paths ];
        }
        
        # interface
        if ($interface{$layer_id}) {
            $fillers{interface}->angle($interface_angle);
            
            my @paths = ();
            foreach my $expolygon (offset_ex($interface{$layer_id}, -$flow->scaled_width/2)) {
                my @p = $fillers{interface}->fill_surface(
                    Slic3r::Surface->new(expolygon => $expolygon),
                    density         => $interface_density,
                    flow_spacing    => $flow->spacing,
                );
                my $params = shift @p;
                
                push @paths, map Slic3r::ExtrusionPath->new(
                    polyline        => Slic3r::Polyline->new(@$_),
                    role            => EXTR_ROLE_SUPPORTMATERIAL,
                    height          => undef,
                    flow_spacing    => $params->{flow_spacing},
                ), @p;
            }
            
            $result->{interface} = [ @paths ];
        }
        
        # support or flange
        if ($support{$layer_id}) {
            my $filler = $fillers{support};
            $filler->angle($angles[ ($layer_id) % @angles ]);
            my $density         = $support_density;
            my $flow_spacing    = $flow->spacing;
            
            # TODO: use offset2_ex()
            my $to_infill = [ offset_ex(union($support{$layer_id}), -$flow->scaled_width/2) ];
            my @paths = ();
            
            # base flange
            if ($layer_id == 0) {
                $filler = $fillers{interface};
                $filler->angle($Slic3r::Config->support_material_angle + 90);
                $density        = 0.5;
                $flow_spacing   = $self->print->first_layer_support_material_flow->spacing;
            } else {
                # draw a perimeter all around support infill
                # TODO: use brim ordering algorithm
                push @paths, map Slic3r::ExtrusionPath->new(
                    polyline        => $_->split_at_first_point,
                    role            => EXTR_ROLE_SUPPORTMATERIAL,
                    height          => undef,
                    flow_spacing    => $flow->spacing,
                ), map @$_, @$to_infill;
                
                # TODO: use offset2_ex()
                $to_infill = [ offset_ex([ map @$_, @$to_infill ], -$flow->scaled_spacing) ];
            }
            
            foreach my $expolygon (@$to_infill) {
                my @p = $filler->fill_surface(
                    Slic3r::Surface->new(expolygon => $expolygon),
                    density         => $density,
                    flow_spacing    => $flow_spacing,
                );
                my $params = shift @p;
                
                push @paths, map Slic3r::ExtrusionPath->new(
                    polyline        => Slic3r::Polyline->new(@$_),
                    role            => EXTR_ROLE_SUPPORTMATERIAL,
                    height          => undef,
                    flow_spacing    => $params->{flow_spacing},
                ), @p;
            }
            
            $result->{support} = [ @paths ];
        }
        
        # islands
        $result->{islands} = union_ex([
            @{$interface{$layer_id} || []},
            @{$support{$layer_id}   || []},
        ]);
        
        return $result;
    };
    
    my $apply = sub {
        my ($layer_id, $result) = @_;
        my $layer = $self->support_layers->[$layer_id];
        $layer->support_contact_fills(Slic3r::ExtrusionPath::Collection->new(paths => $result->{contact})) if $result->{contact};
        $layer->support_fills(Slic3r::ExtrusionPath::Collection->new(paths => [ @{$result->{interface}}, @{$result->{support}} ]));
        $layer->support_islands($result->{islands});
    };
    Slic3r::parallelize(
        items => [ 0 .. $#{$self->support_layers} ],
        thread_cb => sub {
            my $q = shift;
            $Slic3r::Geometry::Clipper::clipper = Math::Clipper->new;
            my $result = {};
            while (defined (my $layer_id = $q->dequeue)) {
                $result->{$layer_id} = $process_layer->($layer_id);
            }
            return $result;
        },
        collect_cb => sub {
            my $result = shift;
            $apply->($_, $result->{$_}) for keys %$result;
        },
        no_threads_cb => sub {
            $apply->($_, $process_layer->($_)) for 0 .. $#{$self->support_layers};
        },
    );
}

1;<|MERGE_RESOLUTION|>--- conflicted
+++ resolved
@@ -4,12 +4,8 @@
 use List::Util qw(min sum first);
 use Slic3r::ExtrusionPath ':roles';
 use Slic3r::Geometry qw(Z PI scale unscale deg2rad rad2deg scaled_epsilon chained_path_points);
-<<<<<<< HEAD
-use Slic3r::Geometry::Clipper qw(diff diff_ex intersection_ex union_ex offset offset_ex union);
-=======
-use Slic3r::Geometry::Clipper qw(diff_ex intersection_ex union_ex offset collapse_ex
-    offset2 diff intersection);
->>>>>>> 8c74d2f4
+use Slic3r::Geometry::Clipper qw(diff diff_ex intersection intersection_ex union union_ex 
+    offset offset_ex offset2);
 use Slic3r::Surface ':types';
 
 has 'print'             => (is => 'ro', weak_ref => 1, required => 1);
