--- conflicted
+++ resolved
@@ -995,7 +995,6 @@
         
         my $result = {};
         
-<<<<<<< HEAD
         # contact
         if ($contact{$layer_id} && @{$contact{$layer_id}}) {
             # find centerline of the external loop of the contours
@@ -1010,11 +1009,6 @@
                     [ map $circle->clone->translate(@$_), @positions ],
                 )};
             }
-=======
-        my $filler = $self->print->fill_maker->filler($pattern);
-        my $make_pattern = sub {
-            my ($expolygon, $density) = @_;
->>>>>>> 8c26f0da
             
             # make a second loop
             my @inner = offset(
@@ -1083,34 +1077,8 @@
             
             # base flange
             if ($layer_id == 0) {
-<<<<<<< HEAD
                 $density        = 0.5;
                 $flow_spacing   = $self->print->first_layer_support_material_flow->spacing;
-=======
-                my $filler = $self->print->fill_maker->filler('rectilinear');
-                $filler->angle($Slic3r::Config->support_material_angle + 90);
-                foreach my $expolygon (@$islands) {
-                    my @paths = $filler->fill_surface(
-                        Slic3r::Surface->new(expolygon => $expolygon),
-                        density         => 0.5,
-                        flow_spacing    => $self->print->first_layer_support_material_flow->spacing,
-                    );
-                    my $params = shift @paths;
-                    
-                    push @$paths, map Slic3r::ExtrusionPath->new(
-                        polyline        => Slic3r::Polyline->new(@$_),
-                        role            => EXTR_ROLE_SUPPORTMATERIAL,
-                        height          => undef,
-                        flow_spacing    => $params->{flow_spacing},
-                    ), @paths;
-                }
-            } else {
-                $paths           = [
-                    $clip_pattern->($layer_id, $layers{$layer_id}, $layer->height),
-                    $clip_pattern->($layer_id, $layers_interfaces{$layer_id}, $layer->height, 1),
-                ];
-                $contact_paths   = [ $clip_pattern->($layer_id, $layers_contact_areas{$layer_id}, $layer->support_material_contact_height, 1) ];
->>>>>>> 8c26f0da
             }
             
             my @paths = ();
